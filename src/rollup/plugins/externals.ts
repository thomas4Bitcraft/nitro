import { existsSync, promises as fsp } from 'fs'
import { resolve, dirname, normalize, join, isAbsolute } from 'pathe'
import { nodeFileTrace, NodeFileTraceOptions } from '@vercel/nft'
import type { Plugin } from 'rollup'
import { resolvePath, isValidNodeImport, normalizeid } from 'mlly'
import semver from 'semver'
<<<<<<< HEAD
import { parseURL } from 'ufo'
=======
import { isDirectory } from '../../utils'
>>>>>>> 2fbf2340

export interface NodeExternalsOptions {
  inline?: string[]
  external?: string[]
  outDir?: string
  trace?: boolean
  traceOptions?: NodeFileTraceOptions
  moduleDirectories?: string[]
  exportConditions?: string[]
  traceInclude?: string[]
}

export function externals (opts: NodeExternalsOptions): Plugin {
  const trackedExternals = new Set<string>()

  const _resolveCache = new Map()
  const _resolve = async (id: string) => {
    let resolved = _resolveCache.get(id)
    if (resolved) { return resolved }
    resolved = await resolvePath(id, {
      conditions: opts.exportConditions,
      url: opts.moduleDirectories
    })
    _resolveCache.set(id, resolved)
    return resolved
  }

  return {
    name: 'node-externals',
    async resolveId (originalId, importer, options) {
      // Skip internals
      if (!originalId || originalId.startsWith('\x00') || originalId.includes('?') || originalId.startsWith('#')) {
        return null
      }

      if (importer && IS_RELATIVE_RE.test(originalId)) {
        if (!isAbsolute(importer)) { return null }

        const { pathname, search } = parseURL(importer)
        originalId = join(pathname, '..', originalId) + search
      }

      // Normalize path (windows)
      const id = normalize(originalId)

      // Id without .../node_modules/
      const idWithoutNodeModules = id.split('node_modules/').pop()

      // Check for explicit inlines
      if (opts.inline.find(i => (id.startsWith(i) || idWithoutNodeModules.startsWith(i)))) {
        return null
      }

      // Check for explicit externals
      if (opts.external.find(i => (id.startsWith(i) || idWithoutNodeModules.startsWith(i)))) {
        return { id, external: true }
      }

      // Resolve id using rollup resolver
      const resolved = await this.resolve(originalId, importer, { ...options, skipSelf: true }) || { id }

      // Try resolving with mlly as fallback
      if (!isAbsolute(resolved.id) || !existsSync(resolved.id) || await isDirectory(resolved.id)) {
        resolved.id = await _resolve(resolved.id).catch(() => resolved.id)
      }

      // Inline invalid node imports
      if (!await isValidNodeImport(resolved.id).catch(() => false)) {
        return null
      }

      // Externalize with full path if trace is disabled
      if (opts.trace === false) {
        return {
          ...resolved,
          id: isAbsolute(resolved.id) ? normalizeid(resolved.id) : resolved.id,
          external: true
        }
      }

      // -- Trace externals --

      // Try to extract package name from path
      const { pkgName, subpath } = parseNodeModulePath(resolved.id)

      // Inline if cannot detect package name
      if (!pkgName) {
        return null
      }

      // Normally package name should be same as originalId
      // Edge cases: Subpath export and full paths
      if (pkgName !== originalId) {
        // Subpath export
        if (!isAbsolute(originalId)) {
          const fullPath = await _resolve(originalId)
          trackedExternals.add(fullPath)
          return {
            id: originalId,
            external: true
          }
        }

        // Absolute path, we are not sure about subpath to generate import statement
        // Guess as main subpath export
        const packageEntry = await _resolve(pkgName).catch(() => null)
        if (packageEntry !== originalId) {
          // Guess subpathexport
          const guessedSubpath = pkgName + subpath.replace(/\.[a-z]+$/, '')
          const resolvedGuess = await _resolve(guessedSubpath).catch(() => null)
          if (resolvedGuess === originalId) {
            trackedExternals.add(resolvedGuess)
            return {
              id: guessedSubpath,
              external: true
            }
          }
          // Inline since we cannot guess subpath
          return null
        }
      }

      trackedExternals.add(resolved.id)
      return {
        id: pkgName,
        external: true
      }
    },
    async buildEnd () {
      if (opts.trace === false) {
        return
      }

      // Force trace paths
      for (const pkgName of opts.traceInclude || []) {
        const path = await this.resolve(pkgName)
        if (path?.id) {
          trackedExternals.add(path.id)
        }
      }

      // Trace files
      const tracedFiles = await nodeFileTrace(Array.from(trackedExternals), opts.traceOptions)
        .then(r => Array.from(r.fileList).map(f => resolve(opts.traceOptions.base, f)))
        .then(r => r.filter(file => file.includes('node_modules')))

      // Read package.json with cache
      const packageJSONCache = new Map() // pkgDir => contents
      const getPackageJson = async (pkgDir: string) => {
        if (packageJSONCache.has(pkgDir)) {
          return packageJSONCache.get(pkgDir)
        }
        const pkgJSON = JSON.parse(await fsp.readFile(resolve(pkgDir, 'package.json'), 'utf8'))
        packageJSONCache.set(pkgDir, pkgJSON)
        return pkgJSON
      }

      // Keep track of npm packages
      const tracedPackages = new Map() // name => pkgDir
      for (const file of tracedFiles) {
        const { baseDir, pkgName } = parseNodeModulePath(file)
        if (!pkgName) {
          continue
        }
        const pkgDir = resolve(baseDir, pkgName)

        // Check for duplicate versions
        const existingPkgDir = tracedPackages.get(pkgName)
        if (existingPkgDir && existingPkgDir !== pkgDir) {
          const v1 = await getPackageJson(existingPkgDir).then(r => r.version)
          const v2 = await getPackageJson(pkgDir).then(r => r.version)
          if (semver.gte(v1, v2)) {
            // Existing record is newer or same. Just skip.
            continue
          }
          if (semver.major(v1) !== semver.major(v2)) {
            console.warn(`Multiple major versions of package ${pkgName} are being externalized. Picking latest version.\n` + [
              existingPkgDir + '@' + v1,
              pkgDir + '@' + v2
            ].map(p => '  - ' + p).join('\n'))
          }
        }
        // Add to traced packages
        tracedPackages.set(pkgName, pkgDir)
      }

      // Ensure all package.json files are traced
      for (const pkgDir of tracedPackages.values()) {
        const pkgJSON = join(pkgDir, 'package.json')
        if (!tracedFiles.includes(pkgJSON)) {
          tracedFiles.push(pkgJSON)
        }
      }

      const writeFile = async (file) => {
        if (!await isFile(file)) { return }
        const src = resolve(opts.traceOptions.base, file)
        const { pkgName, subpath } = parseNodeModulePath(file)
        const dst = resolve(opts.outDir, `node_modules/${pkgName}/${subpath}`)
        await fsp.mkdir(dirname(dst), { recursive: true })
        await fsp.copyFile(src, dst)
      }
      if (process.platform === 'win32') {
        // Workaround for EBUSY on windows (#424)
        for (const file of tracedFiles) {
          await writeFile(file)
        }
      } else {
        await Promise.all(tracedFiles.map(writeFile))
      }

      // Write an informative package.json
      await fsp.writeFile(resolve(opts.outDir, 'package.json'), JSON.stringify({
        private: true,
        bundledDependencies: Array.from(tracedPackages.keys())
      }, null, 2), 'utf8')
    }
  }
}

function parseNodeModulePath (path: string) {
  if (!path) { return {} }
  const match = /^(.+\/node_modules\/)([^@/]+|@[^/]+\/[^/]+)(\/?.*?)?$/.exec(normalize(path))
  if (!match) { return {} }
  const [, baseDir, pkgName, subpath] = match
  return {
    baseDir,
    pkgName,
    subpath
  }
}

async function isFile (file: string) {
  try {
    const stat = await fsp.stat(file)
    return stat.isFile()
  } catch (err) {
    if (err.code === 'ENOENT') { return false }
    throw err
  }
}

const IS_RELATIVE_RE = /^\.\.?\//<|MERGE_RESOLUTION|>--- conflicted
+++ resolved
@@ -4,11 +4,8 @@
 import type { Plugin } from 'rollup'
 import { resolvePath, isValidNodeImport, normalizeid } from 'mlly'
 import semver from 'semver'
-<<<<<<< HEAD
 import { parseURL } from 'ufo'
-=======
 import { isDirectory } from '../../utils'
->>>>>>> 2fbf2340
 
 export interface NodeExternalsOptions {
   inline?: string[]
